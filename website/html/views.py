--- conflicted
+++ resolved
@@ -1,1169 +1,1166 @@
-"""
-<Program>
-  views.py
-
-<Started>
-  October, 2008
-
-<Author>
-  Ivan Beschastnikh
-  Jason Chen
-  Justin Samuel
-
-<Purpose>
-  This module defines the functions that correspond to each possible request
-  made through the html frontend. The urls.py file in this same directory
-  lists the url paths which can be requested and the corresponding function name
-  in this file which will be invoked.
-"""
-
-import os
-import sys
-import shutil
-import subprocess
-import xmlrpclib
-
-# Needed to escape characters for the Android referrer...
-import urllib
-
-from django.http import HttpResponse
-from django.http import HttpResponseRedirect
-from django.contrib.auth.forms import AuthenticationForm
-from django.contrib.auth.decorators import login_required
-from django.core.urlresolvers import reverse
-
-#Used to display meaningful OpenID/OAuth error messages to the user
-from django.contrib.messages.api import get_messages
-from django.shortcuts import render_to_response, redirect
-from social_auth.utils import setting
-from django.template import RequestContext
-# Any requests that change state on the server side (e.g. result in database
-# modifications) need to be POST requests. This is for protecting against
-# CSRF attacks (part, but not all, of that is our use of the CSRF middleware
-# which only checks POST requests). Sometimes we use this decorator, sometimes
-# we check the request type inside the view function.
-from django.views.decorators.http import require_POST
-
-# Make available all of our own standard exceptions.
-from clearinghouse.common.exceptions import *
-
-# This is the logging decorator use use.
-from clearinghouse.common.util.decorators import log_function_call
-from clearinghouse.common.util.decorators import log_function_call_without_return
-
-# For user registration input validation
-from clearinghouse.common.util import validations
-
-from clearinghouse.common.util import log
-
-<<<<<<< HEAD
-from clearinghouse.website import settings
-=======
-# FIXME: this patches the portability safe_type declaration, there might be a 
-# cleaner way of doing this. We rely in the backup made by the safe module to
-# reload type here.
-import safe
-__builtins__['type'] = safe._type
-
-from seattlegeni.website import settings
->>>>>>> 2516ca0c
-
-# All of the work that needs to be done is passed through the controller interface.
-from clearinghouse.website.control import interface
-
-from clearinghouse.website.html import forms
-
-from seattle.repyportability import *
-add_dy_support(locals())
-
-dy_import_module_symbols("rsa.r2py")
-
-
-
-
-
-class LoggedInButFailedGetGeniUserError(Exception):
-  """
-  <Purpose>
-  Indicates that a function tried to get a GeniUser record, and failed;
-  while having passed the @login_required decorator. This means that a
-  DjangoUser is logged in, but there is no corresponding GeniUser record.
-  
-  This exception should only be thrown from _validate_and_get_geniuser,
-  and caught by methods with @login_required decorators.
-  """
-
-
-
-
-
-def _state_key_file_to_publickey_string(key_file_name):
-  """
-  Read a public key file from the the state keys directory and return it in
-  a key string format.
-  """
-  fullpath = os.path.join(settings.SEATTLECLEARINGHOUSE_STATE_KEYS_DIR, key_file_name)
-  return rsa_publickey_to_string(rsa_file_to_publickey(fullpath))
-
-
-
-
-
-# The key used as the state key for new donations.
-ACCEPTDONATIONS_STATE_PUBKEY = _state_key_file_to_publickey_string("acceptdonation.publickey")
-
-
-
-
-
-def error(request):
-  """
-  <Purpose>
-    If a OpenID/OAuth backend itself has an error(not a user or Seattle Clearinghouse's fault) 
-    a user will get redirected here.  This can happen if the backend rejects the user or from
-    user cancelation.
-
-  <Arguments>
-    request:
-      An HTTP request object.
-
-  <Exceptions>
-    None
-
-  <Side Effects>
-    None
-
-  <Returns>
-    An HTTP response object that represents the error page.
-  """
-  #Retrieve information which caused an error 
-  messages = get_messages(request)
-  info =''
-  try:
-    user = _validate_and_get_geniuser(request)
-    return profile(request, info, info, messages)
-  except:
-    return _show_login(request, 'accounts/login.html', {'messages' : messages}) 
-
-
-
-
-
-@login_required
-def associate_error(request):
-  """
-  <Purpose>
-    If an error occured during the OpenId/OAuth association process a user will get
-    redirected here.
-  <Arguments>
-    request:
-      An HTTP request object.
-    backend:
-      An OpenID/OAuth backend ex google,facebook etc.
-  <Exceptions>
-    None
-  <Side Effects>
-    None
-  <Returns>
-    An HTTP response object that represents the associate_error page.
-  """
-  info=''
-  error_msg = "Whoops, this account is already linked to another Seattle Clearninghouse user."
-  return profile(request, info, error_msg)
-
-
-
-
-
-def auto_register(request,backend=None,error_msgs=''):
-  """
-  <Purpose>
-  Part of the SOCIAL_AUTH_PIPELINE whose order is mapped in settings.py.  If
-  a user logs in with a OpenID/OAuth account and that account is not yet linked
-  with a Clearinghouse account, he gets redirected here.
-  If a valid username is entered then a new Seattle Clearinghouse user is created.
-
-  <Arguments>
-    request:
-      An HTTP request object.
-    backend:
-      An OpenID/OAuth backend ex google,facebook etc.
-  <Exceptions>
-
-  <Side Effects>
-    A new Seattle Clearinghouse user is created.
-  <Returns>
-    If a user passes in a valid username he continues the pipeline and moves
-    forward in the auto register process.
-  """
-  # Check if a username is provided 
-  username_form = forms.AutoRegisterForm()
-  if request.method == 'POST' and request.POST.get('username'):
-    name = setting('SOCIAL_AUTH_PARTIAL_PIPELINE_KEY', 'partial_pipeline')
-    username_form = forms.AutoRegisterForm(request.POST)
-    if username_form.is_valid():
-      username = username_form.cleaned_data['username']
-      try:
-        interface.get_user_without_password(username)
-        error_msgs ='That username is already in use.'
-      except DoesNotExistError:
-        request.session['saved_username'] = request.POST['username']
-        backend = request.session[name]['backend']
-        return redirect('socialauth_complete', backend=backend)  
-  name = setting('SOCIAL_AUTH_PARTIAL_PIPELINE_KEY', 'partial_pipeline')
-  backend=request.session[name]['backend']
-  return render_to_response('accounts/auto_register.html', {'backend' : backend, 'error_msgs' : error_msgs, 'username_form' : username_form}, RequestContext(request))
-
-
-
-
-
-@log_function_call_without_return
-@login_required
-def profile(request, info="", error_msg="", messages=""):
-  """
-  <Purpose>
-    Display information about the user account.
-    This method requires the request to represent a valid logged
-    in user. See the top-level comment about the @login_required()
-    decorator to achieve this property.  User account is editable through this 
-    method.
-  <Arguments>
-    request:
-      An HTTP request object.  
-    info:
-      Additional message to display at the top of the page in a green box.
-    error_msg:
-      Additional message to display at top of the page in a red box.
-    messages
-      Django social auth error message
-  <Exceptions>
-    None
-  <Side Effects>
-    None
-  <Returns>
-    An HTTP response object that represents the profile page.
-  """
-  try:
-    user = _validate_and_get_geniuser(request)
-  except LoggedInButFailedGetGeniUserError:
-    return _show_failed_get_geniuser_page(request)
-  
-  email_form = forms.gen_edit_user_form(instance=user)
-  affiliation_form = forms.gen_edit_user_form(instance=user)
-  password_form = forms.EditUserPasswordForm()
-    
-  if request.method == 'POST':
-    if 'affiliation' in request.POST:
-       affiliation_form = forms.gen_edit_user_form(('affiliation',), request.POST, instance=user)
-       if affiliation_form.is_valid():
-         new_affiliation = affiliation_form.cleaned_data['affiliation']
-         interface.change_user_affiliation(user, new_affiliation)
-         info ="Affiliation has been successfully changed to %s." % (user.affiliation)
-    elif 'email' in request.POST:
-       email_form = forms.gen_edit_user_form(('email',), request.POST, instance=user)
-       if email_form.is_valid():
-         new_email = email_form.cleaned_data['email']
-         interface.change_user_email(user, new_email)
-         info ="Email has been successfully changed to %s." % (user.email)
-    elif 'password1' in request.POST:
-       password_form = forms.EditUserPasswordForm( request.POST, instance=user)
-       if password_form.is_valid():
-         new_password = password_form.cleaned_data['password1']
-         interface.change_user_password(user, new_password)
-         info ="Password has been successfully changed"
-  
-  username = user.username
-  affiliation = user.affiliation
-  email = user.email
-  port = user.usable_vessel_port
-  has_privkey = user.user_privkey != None
-  #currently not used, needed if editing user port is allowed
-  #port_range = interface.get_useable_ports()
-  #port_range_min = port_range[0]
-  #port_range_max = port_range[-1]
-  
-  return render_to_response('cotrol/profile.html',
-                            {'email_form' : email_form,
-                             'affiliation_form' : affiliation_form,
-                             'password_form' : password_form,
-                             'username' : username,
-                             'affiliation' : affiliation,
-                             'email' : email,
-                             'port' : port,
-                             'api_key' : user.api_key,
-                             'has_privkey' : has_privkey,
-                             #'port_range_min' : port_range_min,
-                             #'port_range_max' : port_range_max,
-                             'info' : info,
-                             'error_msg' : error_msg,
-                             'messages' : messages},
-                            context_instance=RequestContext(request))
-
-
-
-
-
-def register(request):
-  try:
-    # check to see if a user is already logged in. if so, redirect them to profile.
-    user = interface.get_logged_in_user(request)
-  except DoesNotExistError:
-    pass
-  else:
-    return HttpResponseRedirect(reverse("profile"))
-  
-  page_top_errors = []
-  if request.method == 'POST':
-    
-    #TODO: what if the form data isn't in the POST request? we need to check for this.
-    form = forms.GeniUserCreationForm(request.POST, request.FILES)
-    # Calling the form's is_valid() function causes all form "clean_..." methods to be checked.
-    # If this succeeds, then the form input data is validated per field-specific cleaning checks. (see forms.py)
-    # However, we still need to do some checks which aren't doable from inside the form class.
-    if form.is_valid():
-      username = form.cleaned_data['username']
-      password = form.cleaned_data['password1']
-      affiliation = form.cleaned_data['affiliation']
-      email = form.cleaned_data['email']
-      pubkey = form.cleaned_data['pubkey']
-      
-      try:
-        validations.validate_username_and_password_different(username, password)
-      except ValidationError, err:
-        page_top_errors.append(str(err))
-      
-      # NOTE: gen_upload_choice turns out to be a *string* when retrieved, hence '2'
-      if form.cleaned_data['gen_upload_choice'] == '2' and pubkey == None:
-        page_top_errors.append("Please select a public key to upload.")
-      
-      # only proceed with registration if there are no validation errors
-      if page_top_errors == []:
-        try:
-          # we should never error here, since we've already finished validation at this point.
-          # but, just to be safe...
-          user = interface.register_user(username, password, email, affiliation, pubkey)
-        except ValidationError, err:
-          page_top_errors.append(str(err))
-        else:
-          return _show_login(request, 'accounts/login.html',
-                             {'msg' : "Username %s has been successfully registered." % (user.username)})
-  else:
-    form = forms.GeniUserCreationForm()
-  return render_to_response('accounts/register.html', 
-          {'form' : form, 'page_top_errors' : page_top_errors},
-          context_instance=RequestContext(request))
-  
-
-
-
-
-def _show_login(request, ltemplate, template_dict, form=None):
-    """
-    <Purpose>
-        Show the GENI login form
-
-    <Arguments>
-        request:
-            An HTTP request object to use to populate the form
-            
-        ltemplate:
-           The login template name to use for the login form. Right now
-           this can be one of 'accounts/simplelogin.html' and
-           'accounts/login.html'. They provide different ways of visualizing
-           the login page.
-
-        template_dict:
-           The dictionary of arguments to pass to the template
-
-        form:
-           Either None or the AuthenticationForm to use as a 'form' argument
-           to ltemplate. If form is None, a fresh AuthenticationForm() will be
-           created and used.
-
-    <Exceptions>
-        None.
-
-    <Side Effects>
-        None. 
-
-    <Returns>
-        An HTTP response object that represents the login page on
-        success.
-    """
-    if form == None:
-        # initial page load
-        form = AuthenticationForm()
-        # set test cookie, but only once -- remove it on login
-        #if not request.session.test_cookie_worked():
-        request.session.set_test_cookie()
-    template_dict['form'] = form
-    return render_to_response(ltemplate, template_dict, 
-            context_instance=RequestContext(request))
-  
-  
-  
-  
-
-def login(request):
-  try:
-    # check to see if a user is already logged in. if so, redirect them to profile.
-    user = interface.get_logged_in_user(request)
-  except DoesNotExistError:
-    pass
-  else:
-    return HttpResponseRedirect(reverse("profile"))
-
-  ltemplate = 'accounts/login.html'
-  if request.method == 'POST':
-    form = AuthenticationForm(request.POST)
-    
-    if not request.session.test_cookie_worked():
-      request.session.set_test_cookie()
-      return _show_login(request, ltemplate, {'err' : "Please enable your cookies and try again."}, form)
-
-    if request.POST.has_key('jsenabled') and request.POST['jsenabled'] == 'false':
-      return _show_login(request, ltemplate, {'err' : "Please enable javascript and try again."}, form)
-
-    try:
-      interface.login_user(request, request.POST['username'], request.POST['password'])
-    except DoesNotExistError:
-      return _show_login(request, ltemplate, {'err' : "Wrong username or password."}, form)
-      
-    # only clear out the cookie if we actually authenticate and login ok
-    request.session.delete_test_cookie()
-    
-    return HttpResponseRedirect(reverse("profile"))
-    
-  # request type is GET, show a fresh login page
-  return _show_login(request, ltemplate, {})
-
-
-
-
-
-def logout(request):
-  interface.logout_user(request)
-  # TODO: We should redirect straight to login page
-  return HttpResponseRedirect(reverse("profile"))
-
-
-
-
-
-@login_required
-def help(request):
-  try:
-    user = _validate_and_get_geniuser(request)
-  except LoggedInButFailedGetGeniUserError:
-    return _show_failed_get_geniuser_page(request)
-  
-  return render_to_response('control/help.html', {'username': user.username},
-          context_instance=RequestContext(request))
-
-
-
-
-
-def accounts_help(request):
-  return render_to_response('accounts/help.html', {}, 
-          context_instance=RequestContext(request))
-
-
-
-@login_required
-def mygeni(request):
-  try:
-    user = _validate_and_get_geniuser(request)
-  except LoggedInButFailedGetGeniUserError:
-    return _show_failed_get_geniuser_page(request)
-  
-  total_vessel_credits = interface.get_total_vessel_credits(user)
-  num_acquired_vessels = len(interface.get_acquired_vessels(user))
-  avail_vessel_credits = interface.get_available_vessel_credits(user)
-  
-  if num_acquired_vessels > total_vessel_credits:
-    percent_total_used = 100
-    over_vessel_credits = num_acquired_vessels - total_vessel_credits
-  else:
-    percent_total_used = int((num_acquired_vessels * 1.0 / total_vessel_credits * 1.0) * 100.0)
-    over_vessel_credits = 0
-  
-  # total_vessel_credits, percent_total_used, avail_vessel_credits
-  return request_ro_response('control/mygeni.html',
-                            {'username' : user.username,
-                             'total_vessel_credits' : total_vessel_credits,
-                             'used_vessel_credits' : num_acquired_vessels,
-                             'percent_total_used' : percent_total_used,
-                             'avail_vessel_credits' : avail_vessel_credits,
-                             'over_vessel_credits' : over_vessel_credits},
-                            context_instance=RequestContext(request))
-
-
-
-
-
-@login_required
-def myvessels(request, get_form=False, action_summary="", action_detail="", remove_summary=""):
-  try:
-    user = _validate_and_get_geniuser(request)
-  except LoggedInButFailedGetGeniUserError:
-    return _show_failed_get_geniuser_page(request)
-  
-  # get_form of None means don't show the form to acquire vessels.
-  if interface.get_available_vessel_credits(user) == 0:
-    get_form = None
-  elif get_form is False:
-    get_form = forms.gen_get_form(user)
-
-  # shared vessels that are used by others but which belong to this user (TODO)
-  shvessels = []
-
-  # this user's used vessels
-  my_vessels_raw = interface.get_acquired_vessels(user)
-  my_vessels = interface.get_vessel_infodict_list(my_vessels_raw)
-  
-  # this user's number of donations, max vessels, total vessels and free credits
-  my_donations = interface.get_donations(user)
-  my_max_vessels = interface.get_available_vessel_credits(user)	
-  my_free_vessel_credits = interface.get_free_vessel_credits_amount(user)
-  my_total_vessel_credits = interface.get_total_vessel_credits(user)
-
-  for vessel in my_vessels:
-    if vessel["expires_in_seconds"] <= 0:
-      # We shouldn't ever get here, but just in case, let's handle it.
-      vessel["expires_in"] = "Expired"
-    else:
-      days = vessel["expires_in_seconds"] / (3600 * 24)
-      hours = vessel["expires_in_seconds"] / 3600 % 24
-      minutes = vessel["expires_in_seconds"] / 60 % 60
-      vessel["expires_in"] = "%dd %dh %dm" % (days, hours, minutes)
-
-  # return the used resources page constructed from a template
-  return render_to_response('control/myvessels.html',
-                            {'username' : user.username,
-                             'num_vessels' : len(my_vessels),
-                             'my_vessels' : my_vessels,
-                             'sh_vessels' : shvessels,
-                             'get_form' : get_form,
-                             'action_summary' : action_summary,
-                             'action_detail' : action_detail,
-                             'my_donations' : len(my_donations),
-                             'my_max_vessels' : my_max_vessels, 
-                             'free_vessel_credits' : my_free_vessel_credits,
-                             'total_vessel_credits' : my_total_vessel_credits,
-                             'remove_summary' : remove_summary},
-                        context_instane=RequestContext(request))
-
-
-
-
-
-@login_required
-def getdonations(request):
-  try:
-    user = _validate_and_get_geniuser(request)
-  except LoggedInButFailedGetGeniUserError:
-    return _show_failed_get_geniuser_page(request)
-  
-  domain = "https://" + request.get_host()
-  
-  return render_to_response('control/getdonations.html',
-                            {'username' : user.username,
-                             'domain' : domain},
-                            context_instance=RequestContext(request))
-
-
-
-
-
-@login_required
-def get_resources(request):
-  try:
-    user = _validate_and_get_geniuser(request)
-  except LoggedInButFailedGetGeniUserError:
-    return _show_failed_get_geniuser_page(request)
-  
-  # the request must be via POST. if not, bounce user back to My Vessels page
-  if not request.method == 'POST':
-    return myvessels(request)
-  
-  # try and grab form from POST. if it can't, bounce user back to My Vessels page
-  get_form = forms.gen_get_form(user, request.POST)
-  
-  action_summary = ""
-  action_detail = ""
-  keep_get_form = False
-  
-  if get_form.is_valid():
-    vessel_num = get_form.cleaned_data['num']
-    vessel_type = get_form.cleaned_data['env']
-    
-    try:
-      acquired_vessels = interface.acquire_vessels(user, vessel_num, vessel_type)
-    except UnableToAcquireResourcesError, err:
-      action_summary = "Unable to acquire vessels at this time."
-      if str(err) == 'Acquiring NAT vessels is currently disabled. ':
-        link = """<a href="{{ TESTBED_URL }}}blog">blog</a>"""
-        action_detail += str(err) + 'Please check our '+ link  +' to see when we have re-enabled NAT vessels.'
-      else:
-        action_detail += str(err)
-      keep_get_form = True
-    except InsufficientUserResourcesError:
-      action_summary = "Unable to acquire vessels: you do not have enough vessel credits to fulfill this request."
-      keep_get_form = True
-  else:
-    keep_get_form = True
-  
-  if keep_get_form == True:
-    # return the original get_form, since the form wasn't valid (or there were errors)
-    return myvessels(request, get_form, action_summary=action_summary, action_detail=action_detail)
-  else:
-    # return a My Vessels page with the updated vessels/vessel acquire details/errors
-    return myvessels(request, False, action_summary=action_summary, action_detail=action_detail)
-  
-  
-  
-  
-
-@login_required
-def del_resource(request):
-  try:
-    user = _validate_and_get_geniuser(request)
-  except LoggedInButFailedGetGeniUserError:
-    return _show_failed_get_geniuser_page(request)
-  
-  # the request must be via POST. if not, bounce user back to My Vessels page
-  if not request.method == 'POST':
-    return myvessels(request)
-
-  if not request.POST['handle']:
-    return myvessels(request)
-  
-  # vessel_handle needs to be a list (even though we only add one handle), 
-  # since get_vessel_list expects a list.
-  vessel_handle = []
-  vessel_handle.append(request.POST['handle'])
-  remove_summary = ""
-  
-  try:
-    # convert handle to vessel
-    vessel_to_release = interface.get_vessel_list(vessel_handle)
-  except DoesNotExistError:
-    remove_summary = "Unable to remove vessel. The vessel you are trying to remove does not exist."
-  except InvalidRequestError, err:
-    remove_summary = "Unable to remove vessel. " + str(err)
-  else:
-    try:
-      interface.release_vessels(user, vessel_to_release)
-    except InvalidRequestError, err:
-      remove_summary = "Unable to remove vessel. The vessel does not belong"
-      remove_summary += " to you any more (maybe it expired?). " + str(err)
-  
-  return myvessels(request, remove_summary=remove_summary)
-
-
-
-
-
-
-@login_required
-def del_all_resources(request):
-  try:
-    user = _validate_and_get_geniuser(request)
-  except LoggedInButFailedGetGeniUserError:
-    return _show_failed_get_geniuser_page(request)
-  
-  # the request must be via POST. if not, bounce user back to My Vessels page
-  if not request.method == 'POST':
-    return myvessels(request)
-  
-  remove_summary = ""
-
-  try:
-    interface.release_all_vessels(user)
-  except InvalidRequestError, err:
-    remove_summary = "Unable to release all vessels: " + str(err)
-  
-  return myvessels(request, remove_summary=remove_summary)
-
-
-
-
-
-
-@login_required
-def renew_resource(request):
-  try:
-    user = _validate_and_get_geniuser(request)
-  except LoggedInButFailedGetGeniUserError:
-    return _show_failed_get_geniuser_page(request)
-  
-  # The request must be via POST. If not, bounce user back to My Vessels page.
-  if not request.method == 'POST':
-    return myvessels(request)
-  
-  if not request.POST.get('handle', ''):
-    return myvessels(request)
-  
-  action_summary = ""
-  action_detail = ""
-  
-  try:
-    # Convert handle to vessel object.
-    # Raises a DoesNotExistError if the vessel does not exist. This is more
-    # likely to be an error than an expected case, so we let it bubble up.
-    vessel_handle_list = [request.POST['handle']]
-    vessel_to_renew = interface.get_vessel_list(vessel_handle_list)
-  except DoesNotExistError:
-    action_summary = "Unable to renew vessel: The vessel you are trying to delete does not exist."
-  except InvalidRequestError, err:
-    action_summary = "Unable to renew vessel."
-    action_detail += str(err)
-  else:
-    try:
-      interface.renew_vessels(user, vessel_to_renew)
-    except InvalidRequestError, err:
-      action_summary = "Unable to renew vessel: " + str(err)
-    except InsufficientUserResourcesError, err:
-      action_summary = "Unable to renew vessel: you are currently over your"
-      action_summary += " vessel credit limit."
-      action_detail += str(err)
-  
-  return myvessels(request, False, action_summary=action_summary, action_detail=action_detail)
-
-
-
-
-
-@login_required
-def renew_all_resources(request):
-  try:
-    user = _validate_and_get_geniuser(request)
-  except LoggedInButFailedGetGeniUserError:
-    return _show_failed_get_geniuser_page(request)
-  
-  # The request must be via POST. If not, bounce user back to My Vessels page.
-  if not request.method == 'POST':
-    return myvessels(request)
-  
-  action_summary = ""
-  action_detail = ""
-  
-  try:
-    interface.renew_all_vessels(user)
-  except InvalidRequestError, err:
-    action_summary = "Unable to renew vessels: " + str(err)
-  except InsufficientUserResourcesError, err:
-    action_summary = "Unable to renew vessels: you are currently over your"
-    action_summary += " vessel credit limit."
-    action_detail += str(err)
-  
-  return myvessels(request, False, action_summary=action_summary, action_detail=action_detail)
-
-
-
-
-
-@login_required
-def change_key(request):
-  try:
-    user = _validate_and_get_geniuser(request)
-  except LoggedInButFailedGetGeniUserError:
-    return _show_failed_get_geniuser_page(request)
-  info = ""
-  if request.method == 'GET':
-    return render_to_response('control/change_key.html',
-                              {'username' : user.username,
-                               'error_msg' : ""},
-                              context_instance=RequestContext(request))
-
-  # This is a POST, so figure out if a file was uploaded or if we are supposed
-  # to generate a new key for the user.
-  if request.POST.get('generate', False):
-    interface.change_user_keys(user, pubkey=None)
-    msg = "Your new keys have been generated. You should download them now."
-    return profile(request, msg)
-    
-  else:
-    file = request.FILES.get('pubkey', None)
-    if file is None:
-      msg = "You didn't select a public key file to upload." 
-      return profile(request, info, msg)
-
-    
-    if file.size == 0 or file.size > forms.MAX_PUBKEY_UPLOAD_SIZE:
-      msg = "Invalid file uploaded. The file size limit is " 
-      msg += str(forms.MAX_PUBKEY_UPLOAD_SIZE) + " bytes."
-      return profile(request, info, msg) 
-          
-    pubkey = file.read()
-    
-    try:
-      validations.validate_pubkey_string(pubkey)
-    except ValidationError:
-      msg = "Invalid public key uploaded."
-      return profile(request, info, msg)
-    
-    # If we made it here, the uploaded key is good.
-    interface.change_user_keys(user, pubkey=pubkey)
-    msg = "Your public key has been successfully changed."
-    return profile(request, msg)
-
-
-
-
-
-@login_required
-def api_info(request):
-  try:
-    user = _validate_and_get_geniuser(request)
-  except LoggedInButFailedGetGeniUserError:
-    return _show_failed_get_geniuser_page(request)
-  
-  if request.method == 'GET':
-    return render_to_response('control/api_info.html',
-                              {'username' : user.username,
-                               'api_key' : user.api_key,
-                               'msg' : ""},
-                              context_instance=RequestContext(request))
-
-  # This is a POST, so it should be generation of an API key.
-  if not request.POST.get('generate_api_key', False):
-    msg = "Sorry, we didn't understand your request."
-    return profile(request, info, msg) 
-    
-  interface.regenerate_api_key(user)
-  msg = "Your API key has been regenerated. Your old one will no longer work."
-  msg += " You should update any places you are using the API key"
-  msg += " (e.g. in programs using the XML-RPC client)."
-  return profile(request,msg)
-
-
-
-
-
-@log_function_call
-@require_POST
-@login_required
-def del_priv(request):
-  try:
-    user = _validate_and_get_geniuser(request)
-  except LoggedInButFailedGetGeniUserError:
-    return _show_failed_get_geniuser_page(request)
-  
-  if user.user_privkey == "":
-    msg = "Your private key has already been deleted."
-  else:
-    interface.delete_private_key(user)
-    msg = "Your private key has been deleted."
-  return profile(request, msg)
-
-
-
-
-
-@log_function_call
-@login_required
-def priv_key(request):
-  try:
-    user = _validate_and_get_geniuser(request)
-  except LoggedInButFailedGetGeniUserError:
-    return _show_failed_get_geniuser_page(request)
-  
-  response = HttpResponse(user.user_privkey, mimetype='text/plain')
-  response['Content-Disposition'] = 'attachment; filename=' + \
-          str(user.username) + '.privatekey'
-  return response
-
-
-
-
-
-@log_function_call
-@login_required
-def pub_key(request):
-  try:
-    user = _validate_and_get_geniuser(request)
-  except LoggedInButFailedGetGeniUserError:
-    return _show_failed_get_geniuser_page(request)
-  
-  response = HttpResponse(user.user_pubkey, mimetype='text/plain')
-  response['Content-Disposition'] = 'attachment; filename=' + \
-            str(user.username) + '.publickey'
-  return response
-
-
-
-
-
-def download(request, username):
-  validuser = True
-  try:
-    # validate that this username actually exists
-    user = interface.get_user_for_installers(username)
-  except DoesNotExistError:
-    validuser = False
-
-  templatedict = {}
-  templatedict['username'] = username
-  templatedict['validuser'] = validuser
-  templatedict['domain'] = "https://" + request.get_host()
-  # I need to build a URL for android to download the installer from.   (The
-  # same installer is downloaded from the Google Play store for all users.) 
-  # The URL is escaped twice (ask Akos why) and inserted in the referrer 
-  # information in the URL.   
-  #templatedict['android_installer_link'] = urllib.quote(urllib.quote(domain,safe=''),safe='')
-
-  return render_to_response('download/installers.html', templatedict,
-          context_instance=RequestContext(request))
-
-
-
-
-
-def build_android_installer(request, username):
-  """
-  <Purpose>
-    Allows the user to download a Android distribution of Seattle that will
-    donate resources to user with 'username'.
-  
-  <Arguments>
-    request:
-      Django HttpRequest object
-       
-    username:
-      A string representing the GENI user to which the installer will donate
-      resources.
-  
-  <Exceptions>
-    None
-  
-  <Side Effects>
-    None
-  
-  <Returns>
-    On failure, returns an HTTP response with a description of the error. On
-    success, redirects the user to download the installer.
-  """
-  
-  success, return_value = _build_installer(username, "android")
-  
-  if not success:
-    error_response = return_value
-    return error_response
-  
-  installer_url = return_value
-  return HttpResponseRedirect(installer_url)
-
-
-
-
-
-def build_win_installer(request, username):
-  """
-  <Purpose>
-    Allows the user to download a Windows distribution of Seattle that will
-    donate resources to user with 'username'.
-  
-  <Arguments>
-    request:
-      Django HttpRequest object
-       
-    username:
-      A string representing the GENI user to which the installer will donate
-      resources.
-  
-  <Exceptions>
-    None
-  
-  <Side Effects>
-    None
-  
-  <Returns>
-    On failure, returns an HTTP response with a description of the error. On
-    success, redirects the user to download the installer.
-  """
-  
-  success, return_value = _build_installer(username, "windows")
-  
-  if not success:
-    error_response = return_value
-    return error_response
-  
-  installer_url = return_value
-  return HttpResponseRedirect(installer_url)
-
-
-
-
-
-def build_linux_installer(request, username):
-  """
-  <Purpose>
-    Allows the user to download a Linux distribution of Seattle that will
-    donate resources to user with 'username'.
-
-  <Arguments>
-    request:
-      Django HttpRequest object
-
-    username:
-      A string representing the GENI user to which the installer will donate
-      resources.
-
-  <Exceptions>
-    None
-
-  <Side Effects>
-    None
-
-  <Returns>
-    On failure, returns an HTTP response with a description of the error. On
-    success, redirects the user to download the installer.
-  """
-
-  success, return_value = _build_installer(username, "linux")
-
-  if not success:
-    error_response = return_value
-    return error_response
-
-  installer_url = return_value
-  return HttpResponseRedirect(installer_url)
-
-
-
-
-
-def build_mac_installer(request, username):
-  """
-  <Purpose>
-    Allows the user to download a Mac distribution of Seattle that will
-    donate resources to user with 'username'.
-
-  <Arguments>
-    request:
-      Django HttpRequest object
-
-    username:
-      A string representing the GENI user to which the installer will donate
-      resources.
-
-  <Exceptions>
-    None
-
-  <Side Effects>
-    None
-
-  <Returns>
-    On failure, returns an HTTP response with a description of the error. On
-    success, redirects the user to download the installer.
-  """
-
-  success, return_value = _build_installer(username, "mac")
-
-  if not success:
-    error_response = return_value
-    return error_response
-
-  installer_url = return_value
-  return HttpResponseRedirect(installer_url)
-
-
-
-
-
-def _build_installer(username, platform):
-  """
-  <Purpose>
-    Builds an installer for the given platform that will donate resources to
-    the user with the given username.
-  
-  <Arguments>
-    username:
-      A string representing the GENI user to which the installer will donate
-      resources.
-      
-    platform:
-      A string representing the platform for which to build the installer.
-      Options include 'windows', 'linux', or 'mac'.
-  
-  <Exceptions>
-    None
-  
-  <Side Effects>
-    None
-  
-  <Returns>
-    On success, returns (True, installer_url) where installer_url is URL from
-    which the installer may be downloaded.
-    
-    On failure, returns (False, error_response) where error_repsponse is an
-    HttpResponse which specifies what went wrong.
-  """
-  try:
-    user = interface.get_user_for_installers(username)
-    username = user.username
-  except DoesNotExistError:
-    error_response = HttpResponse("Couldn't get user.")
-    return False, error_response
-
-  try:
-    xmlrpc_proxy = xmlrpclib.ServerProxy(settings.SEATTLECLEARINGHOUSE_INSTALLER_BUILDER_XMLRPC)
-    
-    vessel_list = [{'percentage': 80, 'owner': 'owner', 'users': ['user']}]
-    
-    user_data = {
-      'owner': {'public_key': user.donor_pubkey},
-      'user': {'public_key': ACCEPTDONATIONS_STATE_PUBKEY},
-    }
-    
-    build_results = xmlrpc_proxy.build_installers(vessel_list, user_data)
-  except:
-    error_response = HttpResponse("Failed to build installer.")
-    return False, error_response
-
-  installer_url = build_results['installers'][platform]
-  return True, installer_url
-
-
-
-
-
-def donations_help(request, username):
-  return render_to_response('download/help.html', {'username' : username},
-          context_instance=RequestContext(request))
-
-
-
-
-
-def _validate_and_get_geniuser(request):
-  try:
-    user = interface.get_logged_in_user(request)
-  except DoesNotExistError:
-    # Failed to get GeniUser record, but user is logged in
-    raise LoggedInButFailedGetGeniUserError
-  return user
-
-
-
-
-
-@log_function_call_without_return
-@login_required
-def new_auto_register_user(request):
-  msg = "Your account has been succesfully created. "
-  msg += "If you would like to login without OpenID/OAuth please change your password now."
-  return profile(request,msg)
-
-
-
-
-
-def _show_failed_get_geniuser_page(request):
-  err = "Sorry, we can't display the page you requested. "
-  err += "If you are logged in as an administrator, you'll need to logout, and login with a Seattle Clearinghouse account. "
-  err += "If you aren't logged in as an administrator, then this is a bug. Please contact us!"
-  return _show_login(request, 'accounts/login.html', {'err' : err})
+"""
+<Program>
+  views.py
+
+<Started>
+  October, 2008
+
+<Author>
+  Ivan Beschastnikh
+  Jason Chen
+  Justin Samuel
+
+<Purpose>
+  This module defines the functions that correspond to each possible request
+  made through the html frontend. The urls.py file in this same directory
+  lists the url paths which can be requested and the corresponding function name
+  in this file which will be invoked.
+"""
+
+import os
+import sys
+import shutil
+import subprocess
+import xmlrpclib
+
+# Needed to escape characters for the Android referrer...
+import urllib
+
+from django.http import HttpResponse
+from django.http import HttpResponseRedirect
+from django.contrib.auth.forms import AuthenticationForm
+from django.contrib.auth.decorators import login_required
+from django.core.urlresolvers import reverse
+
+#Used to display meaningful OpenID/OAuth error messages to the user
+from django.contrib.messages.api import get_messages
+from django.shortcuts import render_to_response, redirect
+from social_auth.utils import setting
+from django.template import RequestContext
+# Any requests that change state on the server side (e.g. result in database
+# modifications) need to be POST requests. This is for protecting against
+# CSRF attacks (part, but not all, of that is our use of the CSRF middleware
+# which only checks POST requests). Sometimes we use this decorator, sometimes
+# we check the request type inside the view function.
+from django.views.decorators.http import require_POST
+
+# Make available all of our own standard exceptions.
+from seattlegeni.common.exceptions import *
+
+# This is the logging decorator use use.
+from clearinghouse.common.util.decorators import log_function_call
+from clearinghouse.common.util.decorators import log_function_call_without_return
+
+# For user registration input validation
+from clearinghouse.common.util import validations
+
+from clearinghouse.common.util import log
+
+from clearinghouse.website import settings
+# FIXME: this patches the portability safe_type declaration, there might be a 
+# cleaner way of doing this. We rely in the backup made by the safe module to
+# reload type here.
+import safe
+__builtins__['type'] = safe._type
+
+from seattlegeni.website import settings
+
+# All of the work that needs to be done is passed through the controller interface.
+from clearinghouse.website.control import interface
+
+from clearinghouse.website.html import forms
+
+from seattle.repyportability import *
+add_dy_support(locals())
+
+dy_import_module_symbols("rsa.r2py")
+
+
+
+
+
+class LoggedInButFailedGetGeniUserError(Exception):
+  """
+  <Purpose>
+  Indicates that a function tried to get a GeniUser record, and failed;
+  while having passed the @login_required decorator. This means that a
+  DjangoUser is logged in, but there is no corresponding GeniUser record.
+  
+  This exception should only be thrown from _validate_and_get_geniuser,
+  and caught by methods with @login_required decorators.
+  """
+
+
+
+
+
+def _state_key_file_to_publickey_string(key_file_name):
+  """
+  Read a public key file from the the state keys directory and return it in
+  a key string format.
+  """
+  fullpath = os.path.join(settings.SEATTLECLEARINGHOUSE_STATE_KEYS_DIR, key_file_name)
+  return rsa_publickey_to_string(rsa_file_to_publickey(fullpath))
+
+
+
+
+
+# The key used as the state key for new donations.
+ACCEPTDONATIONS_STATE_PUBKEY = _state_key_file_to_publickey_string("acceptdonation.publickey")
+
+
+
+
+
+def error(request):
+  """
+  <Purpose>
+    If a OpenID/OAuth backend itself has an error(not a user or Seattle Clearinghouse's fault) 
+    a user will get redirected here.  This can happen if the backend rejects the user or from
+    user cancelation.
+
+  <Arguments>
+    request:
+      An HTTP request object.
+
+  <Exceptions>
+    None
+
+  <Side Effects>
+    None
+
+  <Returns>
+    An HTTP response object that represents the error page.
+  """
+  #Retrieve information which caused an error 
+  messages = get_messages(request)
+  info =''
+  try:
+    user = _validate_and_get_geniuser(request)
+    return profile(request, info, info, messages)
+  except:
+    return _show_login(request, 'accounts/login.html', {'messages' : messages}) 
+
+
+
+
+
+@login_required
+def associate_error(request):
+  """
+  <Purpose>
+    If an error occured during the OpenId/OAuth association process a user will get
+    redirected here.
+  <Arguments>
+    request:
+      An HTTP request object.
+    backend:
+      An OpenID/OAuth backend ex google,facebook etc.
+  <Exceptions>
+    None
+  <Side Effects>
+    None
+  <Returns>
+    An HTTP response object that represents the associate_error page.
+  """
+  info=''
+  error_msg = "Whoops, this account is already linked to another Seattle Clearninghouse user."
+  return profile(request, info, error_msg)
+
+
+
+
+
+def auto_register(request,backend=None,error_msgs=''):
+  """
+  <Purpose>
+  Part of the SOCIAL_AUTH_PIPELINE whose order is mapped in settings.py.  If
+  a user logs in with a OpenID/OAuth account and that account is not yet linked
+  with a Clearinghouse account, he gets redirected here.
+  If a valid username is entered then a new Seattle Clearinghouse user is created.
+
+  <Arguments>
+    request:
+      An HTTP request object.
+    backend:
+      An OpenID/OAuth backend ex google,facebook etc.
+  <Exceptions>
+
+  <Side Effects>
+    A new Seattle Clearinghouse user is created.
+  <Returns>
+    If a user passes in a valid username he continues the pipeline and moves
+    forward in the auto register process.
+  """
+  # Check if a username is provided 
+  username_form = forms.AutoRegisterForm()
+  if request.method == 'POST' and request.POST.get('username'):
+    name = setting('SOCIAL_AUTH_PARTIAL_PIPELINE_KEY', 'partial_pipeline')
+    username_form = forms.AutoRegisterForm(request.POST)
+    if username_form.is_valid():
+      username = username_form.cleaned_data['username']
+      try:
+        interface.get_user_without_password(username)
+        error_msgs ='That username is already in use.'
+      except DoesNotExistError:
+        request.session['saved_username'] = request.POST['username']
+        backend = request.session[name]['backend']
+        return redirect('socialauth_complete', backend=backend)  
+  name = setting('SOCIAL_AUTH_PARTIAL_PIPELINE_KEY', 'partial_pipeline')
+  backend=request.session[name]['backend']
+  return render_to_response('accounts/auto_register.html', {'backend' : backend, 'error_msgs' : error_msgs, 'username_form' : username_form}, RequestContext(request))
+
+
+
+
+
+@log_function_call_without_return
+@login_required
+def profile(request, info="", error_msg="", messages=""):
+  """
+  <Purpose>
+    Display information about the user account.
+    This method requires the request to represent a valid logged
+    in user. See the top-level comment about the @login_required()
+    decorator to achieve this property.  User account is editable through this 
+    method.
+  <Arguments>
+    request:
+      An HTTP request object.  
+    info:
+      Additional message to display at the top of the page in a green box.
+    error_msg:
+      Additional message to display at top of the page in a red box.
+    messages
+      Django social auth error message
+  <Exceptions>
+    None
+  <Side Effects>
+    None
+  <Returns>
+    An HTTP response object that represents the profile page.
+  """
+  try:
+    user = _validate_and_get_geniuser(request)
+  except LoggedInButFailedGetGeniUserError:
+    return _show_failed_get_geniuser_page(request)
+  
+  email_form = forms.gen_edit_user_form(instance=user)
+  affiliation_form = forms.gen_edit_user_form(instance=user)
+  password_form = forms.EditUserPasswordForm()
+    
+  if request.method == 'POST':
+    if 'affiliation' in request.POST:
+       affiliation_form = forms.gen_edit_user_form(('affiliation',), request.POST, instance=user)
+       if affiliation_form.is_valid():
+         new_affiliation = affiliation_form.cleaned_data['affiliation']
+         interface.change_user_affiliation(user, new_affiliation)
+         info ="Affiliation has been successfully changed to %s." % (user.affiliation)
+    elif 'email' in request.POST:
+       email_form = forms.gen_edit_user_form(('email',), request.POST, instance=user)
+       if email_form.is_valid():
+         new_email = email_form.cleaned_data['email']
+         interface.change_user_email(user, new_email)
+         info ="Email has been successfully changed to %s." % (user.email)
+    elif 'password1' in request.POST:
+       password_form = forms.EditUserPasswordForm( request.POST, instance=user)
+       if password_form.is_valid():
+         new_password = password_form.cleaned_data['password1']
+         interface.change_user_password(user, new_password)
+         info ="Password has been successfully changed"
+  
+  username = user.username
+  affiliation = user.affiliation
+  email = user.email
+  port = user.usable_vessel_port
+  has_privkey = user.user_privkey != None
+  #currently not used, needed if editing user port is allowed
+  #port_range = interface.get_useable_ports()
+  #port_range_min = port_range[0]
+  #port_range_max = port_range[-1]
+  
+  return render_to_response('cotrol/profile.html',
+                            {'email_form' : email_form,
+                             'affiliation_form' : affiliation_form,
+                             'password_form' : password_form,
+                             'username' : username,
+                             'affiliation' : affiliation,
+                             'email' : email,
+                             'port' : port,
+                             'api_key' : user.api_key,
+                             'has_privkey' : has_privkey,
+                             #'port_range_min' : port_range_min,
+                             #'port_range_max' : port_range_max,
+                             'info' : info,
+                             'error_msg' : error_msg,
+                             'messages' : messages},
+                            context_instance=RequestContext(request))
+
+
+
+
+
+def register(request):
+  try:
+    # check to see if a user is already logged in. if so, redirect them to profile.
+    user = interface.get_logged_in_user(request)
+  except DoesNotExistError:
+    pass
+  else:
+    return HttpResponseRedirect(reverse("profile"))
+  
+  page_top_errors = []
+  if request.method == 'POST':
+    
+    #TODO: what if the form data isn't in the POST request? we need to check for this.
+    form = forms.GeniUserCreationForm(request.POST, request.FILES)
+    # Calling the form's is_valid() function causes all form "clean_..." methods to be checked.
+    # If this succeeds, then the form input data is validated per field-specific cleaning checks. (see forms.py)
+    # However, we still need to do some checks which aren't doable from inside the form class.
+    if form.is_valid():
+      username = form.cleaned_data['username']
+      password = form.cleaned_data['password1']
+      affiliation = form.cleaned_data['affiliation']
+      email = form.cleaned_data['email']
+      pubkey = form.cleaned_data['pubkey']
+      
+      try:
+        validations.validate_username_and_password_different(username, password)
+      except ValidationError, err:
+        page_top_errors.append(str(err))
+      
+      # NOTE: gen_upload_choice turns out to be a *string* when retrieved, hence '2'
+      if form.cleaned_data['gen_upload_choice'] == '2' and pubkey == None:
+        page_top_errors.append("Please select a public key to upload.")
+      
+      # only proceed with registration if there are no validation errors
+      if page_top_errors == []:
+        try:
+          # we should never error here, since we've already finished validation at this point.
+          # but, just to be safe...
+          user = interface.register_user(username, password, email, affiliation, pubkey)
+        except ValidationError, err:
+          page_top_errors.append(str(err))
+        else:
+          return _show_login(request, 'accounts/login.html',
+                             {'msg' : "Username %s has been successfully registered." % (user.username)})
+  else:
+    form = forms.GeniUserCreationForm()
+  return render_to_response('accounts/register.html', 
+          {'form' : form, 'page_top_errors' : page_top_errors},
+          context_instance=RequestContext(request))
+  
+
+
+
+
+def _show_login(request, ltemplate, template_dict, form=None):
+    """
+    <Purpose>
+        Show the GENI login form
+
+    <Arguments>
+        request:
+            An HTTP request object to use to populate the form
+            
+        ltemplate:
+           The login template name to use for the login form. Right now
+           this can be one of 'accounts/simplelogin.html' and
+           'accounts/login.html'. They provide different ways of visualizing
+           the login page.
+
+        template_dict:
+           The dictionary of arguments to pass to the template
+
+        form:
+           Either None or the AuthenticationForm to use as a 'form' argument
+           to ltemplate. If form is None, a fresh AuthenticationForm() will be
+           created and used.
+
+    <Exceptions>
+        None.
+
+    <Side Effects>
+        None. 
+
+    <Returns>
+        An HTTP response object that represents the login page on
+        success.
+    """
+    if form == None:
+        # initial page load
+        form = AuthenticationForm()
+        # set test cookie, but only once -- remove it on login
+        #if not request.session.test_cookie_worked():
+        request.session.set_test_cookie()
+    template_dict['form'] = form
+    return render_to_response(ltemplate, template_dict, 
+            context_instance=RequestContext(request))
+  
+  
+  
+  
+
+def login(request):
+  try:
+    # check to see if a user is already logged in. if so, redirect them to profile.
+    user = interface.get_logged_in_user(request)
+  except DoesNotExistError:
+    pass
+  else:
+    return HttpResponseRedirect(reverse("profile"))
+
+  ltemplate = 'accounts/login.html'
+  if request.method == 'POST':
+    form = AuthenticationForm(request.POST)
+    
+    if not request.session.test_cookie_worked():
+      request.session.set_test_cookie()
+      return _show_login(request, ltemplate, {'err' : "Please enable your cookies and try again."}, form)
+
+    if request.POST.has_key('jsenabled') and request.POST['jsenabled'] == 'false':
+      return _show_login(request, ltemplate, {'err' : "Please enable javascript and try again."}, form)
+
+    try:
+      interface.login_user(request, request.POST['username'], request.POST['password'])
+    except DoesNotExistError:
+      return _show_login(request, ltemplate, {'err' : "Wrong username or password."}, form)
+      
+    # only clear out the cookie if we actually authenticate and login ok
+    request.session.delete_test_cookie()
+    
+    return HttpResponseRedirect(reverse("profile"))
+    
+  # request type is GET, show a fresh login page
+  return _show_login(request, ltemplate, {})
+
+
+
+
+
+def logout(request):
+  interface.logout_user(request)
+  # TODO: We should redirect straight to login page
+  return HttpResponseRedirect(reverse("profile"))
+
+
+
+
+
+@login_required
+def help(request):
+  try:
+    user = _validate_and_get_geniuser(request)
+  except LoggedInButFailedGetGeniUserError:
+    return _show_failed_get_geniuser_page(request)
+  
+  return render_to_response('control/help.html', {'username': user.username},
+          context_instance=RequestContext(request))
+
+
+
+
+
+def accounts_help(request):
+  return render_to_response('accounts/help.html', {}, 
+          context_instance=RequestContext(request))
+
+
+
+@login_required
+def mygeni(request):
+  try:
+    user = _validate_and_get_geniuser(request)
+  except LoggedInButFailedGetGeniUserError:
+    return _show_failed_get_geniuser_page(request)
+  
+  total_vessel_credits = interface.get_total_vessel_credits(user)
+  num_acquired_vessels = len(interface.get_acquired_vessels(user))
+  avail_vessel_credits = interface.get_available_vessel_credits(user)
+  
+  if num_acquired_vessels > total_vessel_credits:
+    percent_total_used = 100
+    over_vessel_credits = num_acquired_vessels - total_vessel_credits
+  else:
+    percent_total_used = int((num_acquired_vessels * 1.0 / total_vessel_credits * 1.0) * 100.0)
+    over_vessel_credits = 0
+  
+  # total_vessel_credits, percent_total_used, avail_vessel_credits
+  return request_ro_response('control/mygeni.html',
+                            {'username' : user.username,
+                             'total_vessel_credits' : total_vessel_credits,
+                             'used_vessel_credits' : num_acquired_vessels,
+                             'percent_total_used' : percent_total_used,
+                             'avail_vessel_credits' : avail_vessel_credits,
+                             'over_vessel_credits' : over_vessel_credits},
+                            context_instance=RequestContext(request))
+
+
+
+
+
+@login_required
+def myvessels(request, get_form=False, action_summary="", action_detail="", remove_summary=""):
+  try:
+    user = _validate_and_get_geniuser(request)
+  except LoggedInButFailedGetGeniUserError:
+    return _show_failed_get_geniuser_page(request)
+  
+  # get_form of None means don't show the form to acquire vessels.
+  if interface.get_available_vessel_credits(user) == 0:
+    get_form = None
+  elif get_form is False:
+    get_form = forms.gen_get_form(user)
+
+  # shared vessels that are used by others but which belong to this user (TODO)
+  shvessels = []
+
+  # this user's used vessels
+  my_vessels_raw = interface.get_acquired_vessels(user)
+  my_vessels = interface.get_vessel_infodict_list(my_vessels_raw)
+  
+  # this user's number of donations, max vessels, total vessels and free credits
+  my_donations = interface.get_donations(user)
+  my_max_vessels = interface.get_available_vessel_credits(user)	
+  my_free_vessel_credits = interface.get_free_vessel_credits_amount(user)
+  my_total_vessel_credits = interface.get_total_vessel_credits(user)
+
+  for vessel in my_vessels:
+    if vessel["expires_in_seconds"] <= 0:
+      # We shouldn't ever get here, but just in case, let's handle it.
+      vessel["expires_in"] = "Expired"
+    else:
+      days = vessel["expires_in_seconds"] / (3600 * 24)
+      hours = vessel["expires_in_seconds"] / 3600 % 24
+      minutes = vessel["expires_in_seconds"] / 60 % 60
+      vessel["expires_in"] = "%dd %dh %dm" % (days, hours, minutes)
+
+  # return the used resources page constructed from a template
+  return render_to_response('control/myvessels.html',
+                            {'username' : user.username,
+                             'num_vessels' : len(my_vessels),
+                             'my_vessels' : my_vessels,
+                             'sh_vessels' : shvessels,
+                             'get_form' : get_form,
+                             'action_summary' : action_summary,
+                             'action_detail' : action_detail,
+                             'my_donations' : len(my_donations),
+                             'my_max_vessels' : my_max_vessels, 
+                             'free_vessel_credits' : my_free_vessel_credits,
+                             'total_vessel_credits' : my_total_vessel_credits,
+                             'remove_summary' : remove_summary},
+                        context_instane=RequestContext(request))
+
+
+
+
+
+@login_required
+def getdonations(request):
+  try:
+    user = _validate_and_get_geniuser(request)
+  except LoggedInButFailedGetGeniUserError:
+    return _show_failed_get_geniuser_page(request)
+  
+  domain = "https://" + request.get_host()
+  
+  return render_to_response('control/getdonations.html',
+                            {'username' : user.username,
+                             'domain' : domain},
+                            context_instance=RequestContext(request))
+
+
+
+
+
+@login_required
+def get_resources(request):
+  try:
+    user = _validate_and_get_geniuser(request)
+  except LoggedInButFailedGetGeniUserError:
+    return _show_failed_get_geniuser_page(request)
+  
+  # the request must be via POST. if not, bounce user back to My Vessels page
+  if not request.method == 'POST':
+    return myvessels(request)
+  
+  # try and grab form from POST. if it can't, bounce user back to My Vessels page
+  get_form = forms.gen_get_form(user, request.POST)
+  
+  action_summary = ""
+  action_detail = ""
+  keep_get_form = False
+  
+  if get_form.is_valid():
+    vessel_num = get_form.cleaned_data['num']
+    vessel_type = get_form.cleaned_data['env']
+    
+    try:
+      acquired_vessels = interface.acquire_vessels(user, vessel_num, vessel_type)
+    except UnableToAcquireResourcesError, err:
+      action_summary = "Unable to acquire vessels at this time."
+      if str(err) == 'Acquiring NAT vessels is currently disabled. ':
+        link = """<a href="{{ TESTBED_URL }}}blog">blog</a>"""
+        action_detail += str(err) + 'Please check our '+ link  +' to see when we have re-enabled NAT vessels.'
+      else:
+        action_detail += str(err)
+      keep_get_form = True
+    except InsufficientUserResourcesError:
+      action_summary = "Unable to acquire vessels: you do not have enough vessel credits to fulfill this request."
+      keep_get_form = True
+  else:
+    keep_get_form = True
+  
+  if keep_get_form == True:
+    # return the original get_form, since the form wasn't valid (or there were errors)
+    return myvessels(request, get_form, action_summary=action_summary, action_detail=action_detail)
+  else:
+    # return a My Vessels page with the updated vessels/vessel acquire details/errors
+    return myvessels(request, False, action_summary=action_summary, action_detail=action_detail)
+  
+  
+  
+  
+
+@login_required
+def del_resource(request):
+  try:
+    user = _validate_and_get_geniuser(request)
+  except LoggedInButFailedGetGeniUserError:
+    return _show_failed_get_geniuser_page(request)
+  
+  # the request must be via POST. if not, bounce user back to My Vessels page
+  if not request.method == 'POST':
+    return myvessels(request)
+
+  if not request.POST['handle']:
+    return myvessels(request)
+  
+  # vessel_handle needs to be a list (even though we only add one handle), 
+  # since get_vessel_list expects a list.
+  vessel_handle = []
+  vessel_handle.append(request.POST['handle'])
+  remove_summary = ""
+  
+  try:
+    # convert handle to vessel
+    vessel_to_release = interface.get_vessel_list(vessel_handle)
+  except DoesNotExistError:
+    remove_summary = "Unable to remove vessel. The vessel you are trying to remove does not exist."
+  except InvalidRequestError, err:
+    remove_summary = "Unable to remove vessel. " + str(err)
+  else:
+    try:
+      interface.release_vessels(user, vessel_to_release)
+    except InvalidRequestError, err:
+      remove_summary = "Unable to remove vessel. The vessel does not belong"
+      remove_summary += " to you any more (maybe it expired?). " + str(err)
+  
+  return myvessels(request, remove_summary=remove_summary)
+
+
+
+
+
+
+@login_required
+def del_all_resources(request):
+  try:
+    user = _validate_and_get_geniuser(request)
+  except LoggedInButFailedGetGeniUserError:
+    return _show_failed_get_geniuser_page(request)
+  
+  # the request must be via POST. if not, bounce user back to My Vessels page
+  if not request.method == 'POST':
+    return myvessels(request)
+  
+  remove_summary = ""
+
+  try:
+    interface.release_all_vessels(user)
+  except InvalidRequestError, err:
+    remove_summary = "Unable to release all vessels: " + str(err)
+  
+  return myvessels(request, remove_summary=remove_summary)
+
+
+
+
+
+
+@login_required
+def renew_resource(request):
+  try:
+    user = _validate_and_get_geniuser(request)
+  except LoggedInButFailedGetGeniUserError:
+    return _show_failed_get_geniuser_page(request)
+  
+  # The request must be via POST. If not, bounce user back to My Vessels page.
+  if not request.method == 'POST':
+    return myvessels(request)
+  
+  if not request.POST.get('handle', ''):
+    return myvessels(request)
+  
+  action_summary = ""
+  action_detail = ""
+  
+  try:
+    # Convert handle to vessel object.
+    # Raises a DoesNotExistError if the vessel does not exist. This is more
+    # likely to be an error than an expected case, so we let it bubble up.
+    vessel_handle_list = [request.POST['handle']]
+    vessel_to_renew = interface.get_vessel_list(vessel_handle_list)
+  except DoesNotExistError:
+    action_summary = "Unable to renew vessel: The vessel you are trying to delete does not exist."
+  except InvalidRequestError, err:
+    action_summary = "Unable to renew vessel."
+    action_detail += str(err)
+  else:
+    try:
+      interface.renew_vessels(user, vessel_to_renew)
+    except InvalidRequestError, err:
+      action_summary = "Unable to renew vessel: " + str(err)
+    except InsufficientUserResourcesError, err:
+      action_summary = "Unable to renew vessel: you are currently over your"
+      action_summary += " vessel credit limit."
+      action_detail += str(err)
+  
+  return myvessels(request, False, action_summary=action_summary, action_detail=action_detail)
+
+
+
+
+
+@login_required
+def renew_all_resources(request):
+  try:
+    user = _validate_and_get_geniuser(request)
+  except LoggedInButFailedGetGeniUserError:
+    return _show_failed_get_geniuser_page(request)
+  
+  # The request must be via POST. If not, bounce user back to My Vessels page.
+  if not request.method == 'POST':
+    return myvessels(request)
+  
+  action_summary = ""
+  action_detail = ""
+  
+  try:
+    interface.renew_all_vessels(user)
+  except InvalidRequestError, err:
+    action_summary = "Unable to renew vessels: " + str(err)
+  except InsufficientUserResourcesError, err:
+    action_summary = "Unable to renew vessels: you are currently over your"
+    action_summary += " vessel credit limit."
+    action_detail += str(err)
+  
+  return myvessels(request, False, action_summary=action_summary, action_detail=action_detail)
+
+
+
+
+
+@login_required
+def change_key(request):
+  try:
+    user = _validate_and_get_geniuser(request)
+  except LoggedInButFailedGetGeniUserError:
+    return _show_failed_get_geniuser_page(request)
+  info = ""
+  if request.method == 'GET':
+    return render_to_response('control/change_key.html',
+                              {'username' : user.username,
+                               'error_msg' : ""},
+                              context_instance=RequestContext(request))
+
+  # This is a POST, so figure out if a file was uploaded or if we are supposed
+  # to generate a new key for the user.
+  if request.POST.get('generate', False):
+    interface.change_user_keys(user, pubkey=None)
+    msg = "Your new keys have been generated. You should download them now."
+    return profile(request, msg)
+    
+  else:
+    file = request.FILES.get('pubkey', None)
+    if file is None:
+      msg = "You didn't select a public key file to upload." 
+      return profile(request, info, msg)
+
+    
+    if file.size == 0 or file.size > forms.MAX_PUBKEY_UPLOAD_SIZE:
+      msg = "Invalid file uploaded. The file size limit is " 
+      msg += str(forms.MAX_PUBKEY_UPLOAD_SIZE) + " bytes."
+      return profile(request, info, msg) 
+          
+    pubkey = file.read()
+    
+    try:
+      validations.validate_pubkey_string(pubkey)
+    except ValidationError:
+      msg = "Invalid public key uploaded."
+      return profile(request, info, msg)
+    
+    # If we made it here, the uploaded key is good.
+    interface.change_user_keys(user, pubkey=pubkey)
+    msg = "Your public key has been successfully changed."
+    return profile(request, msg)
+
+
+
+
+
+@login_required
+def api_info(request):
+  try:
+    user = _validate_and_get_geniuser(request)
+  except LoggedInButFailedGetGeniUserError:
+    return _show_failed_get_geniuser_page(request)
+  
+  if request.method == 'GET':
+    return render_to_response('control/api_info.html',
+                              {'username' : user.username,
+                               'api_key' : user.api_key,
+                               'msg' : ""},
+                              context_instance=RequestContext(request))
+
+  # This is a POST, so it should be generation of an API key.
+  if not request.POST.get('generate_api_key', False):
+    msg = "Sorry, we didn't understand your request."
+    return profile(request, info, msg) 
+    
+  interface.regenerate_api_key(user)
+  msg = "Your API key has been regenerated. Your old one will no longer work."
+  msg += " You should update any places you are using the API key"
+  msg += " (e.g. in programs using the XML-RPC client)."
+  return profile(request,msg)
+
+
+
+
+
+@log_function_call
+@require_POST
+@login_required
+def del_priv(request):
+  try:
+    user = _validate_and_get_geniuser(request)
+  except LoggedInButFailedGetGeniUserError:
+    return _show_failed_get_geniuser_page(request)
+  
+  if user.user_privkey == "":
+    msg = "Your private key has already been deleted."
+  else:
+    interface.delete_private_key(user)
+    msg = "Your private key has been deleted."
+  return profile(request, msg)
+
+
+
+
+
+@log_function_call
+@login_required
+def priv_key(request):
+  try:
+    user = _validate_and_get_geniuser(request)
+  except LoggedInButFailedGetGeniUserError:
+    return _show_failed_get_geniuser_page(request)
+  
+  response = HttpResponse(user.user_privkey, mimetype='text/plain')
+  response['Content-Disposition'] = 'attachment; filename=' + \
+          str(user.username) + '.privatekey'
+  return response
+
+
+
+
+
+@log_function_call
+@login_required
+def pub_key(request):
+  try:
+    user = _validate_and_get_geniuser(request)
+  except LoggedInButFailedGetGeniUserError:
+    return _show_failed_get_geniuser_page(request)
+  
+  response = HttpResponse(user.user_pubkey, mimetype='text/plain')
+  response['Content-Disposition'] = 'attachment; filename=' + \
+            str(user.username) + '.publickey'
+  return response
+
+
+
+
+
+def download(request, username):
+  validuser = True
+  try:
+    # validate that this username actually exists
+    user = interface.get_user_for_installers(username)
+  except DoesNotExistError:
+    validuser = False
+
+  templatedict = {}
+  templatedict['username'] = username
+  templatedict['validuser'] = validuser
+  templatedict['domain'] = "https://" + request.get_host()
+  # I need to build a URL for android to download the installer from.   (The
+  # same installer is downloaded from the Google Play store for all users.) 
+  # The URL is escaped twice (ask Akos why) and inserted in the referrer 
+  # information in the URL.   
+  #templatedict['android_installer_link'] = urllib.quote(urllib.quote(domain,safe=''),safe='')
+
+  return render_to_response('download/installers.html', templatedict,
+          context_instance=RequestContext(request))
+
+
+
+
+
+def build_android_installer(request, username):
+  """
+  <Purpose>
+    Allows the user to download a Android distribution of Seattle that will
+    donate resources to user with 'username'.
+  
+  <Arguments>
+    request:
+      Django HttpRequest object
+       
+    username:
+      A string representing the GENI user to which the installer will donate
+      resources.
+  
+  <Exceptions>
+    None
+  
+  <Side Effects>
+    None
+  
+  <Returns>
+    On failure, returns an HTTP response with a description of the error. On
+    success, redirects the user to download the installer.
+  """
+  
+  success, return_value = _build_installer(username, "android")
+  
+  if not success:
+    error_response = return_value
+    return error_response
+  
+  installer_url = return_value
+  return HttpResponseRedirect(installer_url)
+
+
+
+
+
+def build_win_installer(request, username):
+  """
+  <Purpose>
+    Allows the user to download a Windows distribution of Seattle that will
+    donate resources to user with 'username'.
+  
+  <Arguments>
+    request:
+      Django HttpRequest object
+       
+    username:
+      A string representing the GENI user to which the installer will donate
+      resources.
+  
+  <Exceptions>
+    None
+  
+  <Side Effects>
+    None
+  
+  <Returns>
+    On failure, returns an HTTP response with a description of the error. On
+    success, redirects the user to download the installer.
+  """
+  
+  success, return_value = _build_installer(username, "windows")
+  
+  if not success:
+    error_response = return_value
+    return error_response
+  
+  installer_url = return_value
+  return HttpResponseRedirect(installer_url)
+
+
+
+
+
+def build_linux_installer(request, username):
+  """
+  <Purpose>
+    Allows the user to download a Linux distribution of Seattle that will
+    donate resources to user with 'username'.
+
+  <Arguments>
+    request:
+      Django HttpRequest object
+
+    username:
+      A string representing the GENI user to which the installer will donate
+      resources.
+
+  <Exceptions>
+    None
+
+  <Side Effects>
+    None
+
+  <Returns>
+    On failure, returns an HTTP response with a description of the error. On
+    success, redirects the user to download the installer.
+  """
+
+  success, return_value = _build_installer(username, "linux")
+
+  if not success:
+    error_response = return_value
+    return error_response
+
+  installer_url = return_value
+  return HttpResponseRedirect(installer_url)
+
+
+
+
+
+def build_mac_installer(request, username):
+  """
+  <Purpose>
+    Allows the user to download a Mac distribution of Seattle that will
+    donate resources to user with 'username'.
+
+  <Arguments>
+    request:
+      Django HttpRequest object
+
+    username:
+      A string representing the GENI user to which the installer will donate
+      resources.
+
+  <Exceptions>
+    None
+
+  <Side Effects>
+    None
+
+  <Returns>
+    On failure, returns an HTTP response with a description of the error. On
+    success, redirects the user to download the installer.
+  """
+
+  success, return_value = _build_installer(username, "mac")
+
+  if not success:
+    error_response = return_value
+    return error_response
+
+  installer_url = return_value
+  return HttpResponseRedirect(installer_url)
+
+
+
+
+
+def _build_installer(username, platform):
+  """
+  <Purpose>
+    Builds an installer for the given platform that will donate resources to
+    the user with the given username.
+  
+  <Arguments>
+    username:
+      A string representing the GENI user to which the installer will donate
+      resources.
+      
+    platform:
+      A string representing the platform for which to build the installer.
+      Options include 'windows', 'linux', or 'mac'.
+  
+  <Exceptions>
+    None
+  
+  <Side Effects>
+    None
+  
+  <Returns>
+    On success, returns (True, installer_url) where installer_url is URL from
+    which the installer may be downloaded.
+    
+    On failure, returns (False, error_response) where error_repsponse is an
+    HttpResponse which specifies what went wrong.
+  """
+  try:
+    user = interface.get_user_for_installers(username)
+    username = user.username
+  except DoesNotExistError:
+    error_response = HttpResponse("Couldn't get user.")
+    return False, error_response
+
+  try:
+    xmlrpc_proxy = xmlrpclib.ServerProxy(settings.SEATTLECLEARINGHOUSE_INSTALLER_BUILDER_XMLRPC)
+    
+    vessel_list = [{'percentage': 80, 'owner': 'owner', 'users': ['user']}]
+    
+    user_data = {
+      'owner': {'public_key': user.donor_pubkey},
+      'user': {'public_key': ACCEPTDONATIONS_STATE_PUBKEY},
+    }
+    
+    build_results = xmlrpc_proxy.build_installers(vessel_list, user_data)
+  except:
+    error_response = HttpResponse("Failed to build installer.")
+    return False, error_response
+
+  installer_url = build_results['installers'][platform]
+  return True, installer_url
+
+
+
+
+
+def donations_help(request, username):
+  return render_to_response('download/help.html', {'username' : username},
+          context_instance=RequestContext(request))
+
+
+
+
+
+def _validate_and_get_geniuser(request):
+  try:
+    user = interface.get_logged_in_user(request)
+  except DoesNotExistError:
+    # Failed to get GeniUser record, but user is logged in
+    raise LoggedInButFailedGetGeniUserError
+  return user
+
+
+
+
+
+@log_function_call_without_return
+@login_required
+def new_auto_register_user(request):
+  msg = "Your account has been succesfully created. "
+  msg += "If you would like to login without OpenID/OAuth please change your password now."
+  return profile(request,msg)
+
+
+
+
+
+def _show_failed_get_geniuser_page(request):
+  err = "Sorry, we can't display the page you requested. "
+  err += "If you are logged in as an administrator, you'll need to logout, and login with a Seattle Clearinghouse account. "
+  err += "If you aren't logged in as an administrator, then this is a bug. Please contact us!"
+  return _show_login(request, 'accounts/login.html', {'err' : err})