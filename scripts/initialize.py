"""
<Program>
  initialize.py 

<Purpose>
  This script does a ``git clone'' of all the dependent repositories
  of a Seattle component.

<Usage>
  * Clone the repository you would like to build on your machine, e.g. using 
      ``git clone https://github.com/SeattleTestbed/seash''
  * Change into the ``scripts'' subdirectory
  * Run this script: 
      ``python initialize.py''
  * The dependencies will be checked out into ``../DEPENDENCIES''.

<Note>
  While this file is redistributed with every buildable Seattle repo, 
  the ``master copy'' (and thus the most up-to-date version) is kept 
  at https://github.com/SeattleTestbed/buildscripts
"""

import subprocess
import os
import sys


config_file = open("config_initialize.txt")

for line in config_file.readlines():
  # Ignore comments and blank lines
<<<<<<< HEAD
  if line.startswith("#") or line.strip == '':
=======
  if line.startswith("#") or line.strip() == '':
>>>>>>> 377bb5fa
    continue

  # If we end up here, the line contains a Git URL (+options?) for us to clone
  print "Checking out repo from", line.split()[0], "..."
  git_process = subprocess.Popen("git clone " + line, cwd = os.getcwd(), shell = True, 
     stdout = subprocess.PIPE, stderr = subprocess.PIPE )
  (stdout_data, stderr_data) = git_process.communicate()

  # Git prints all status messages to stderr (!). We check its retval 
  # to see if it performed correctly, and halt the program (giving debug 
  # output) if not.
  if git_process.returncode == 0:
     print "Done!"
  else:
    print "*** Error checking out repo. Git returned status code", git_process.returncode
    print "*** Git messages on stdout: '" + stdout_data + "'."
    print "*** Git messages on stderr: '" + stderr_data + "'."
    print
    print """These errors need to be fixed before the build process can proceed. In 
doubt, please contact the Seattle development team at 

   seattle-devel@googlegroups.com

and supply all of the above information. Thank you!

"""
    sys.exit(1)


# If there is a readme file, show it to the user. 
try:
  readme_file = open('README.txt', 'r')
  for line in readme_file.readlines():
    print line
  readme_file.close()
except IOError:
  # There is no readme file, or we can't access it.
  pass
<|MERGE_RESOLUTION|>--- conflicted
+++ resolved
@@ -29,11 +29,7 @@
 
 for line in config_file.readlines():
   # Ignore comments and blank lines
-<<<<<<< HEAD
-  if line.startswith("#") or line.strip == '':
-=======
   if line.startswith("#") or line.strip() == '':
->>>>>>> 377bb5fa
     continue
 
   # If we end up here, the line contains a Git URL (+options?) for us to clone
